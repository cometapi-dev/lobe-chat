import { ChatModelCard, ModelProviderCard } from '@/types/llm';

import Ai21Provider from './ai21';
import Ai302Provider from './ai302';
import Ai360Provider from './ai360';
import AiHubMixProvider from './aihubmix';
import AkashChatProvider from './akashchat';
import AnthropicProvider from './anthropic';
import AzureProvider from './azure';
import AzureAIProvider from './azureai';
import BaichuanProvider from './baichuan';
import BedrockProvider from './bedrock';
import BflProvider from './bfl';
import CloudflareProvider from './cloudflare';
import CohereProvider from './cohere';
import CometAPIProvider from './cometapi';
import DeepSeekProvider from './deepseek';
import FalProvider from './fal';
import FireworksAIProvider from './fireworksai';
import GiteeAIProvider from './giteeai';
import GithubProvider from './github';
import GoogleProvider from './google';
import GroqProvider from './groq';
import HigressProvider from './higress';
import HuggingFaceProvider from './huggingface';
import HunyuanProvider from './hunyuan';
import InfiniAIProvider from './infiniai';
import InternLMProvider from './internlm';
import JinaProvider from './jina';
import LMStudioProvider from './lmstudio';
import MinimaxProvider from './minimax';
import MistralProvider from './mistral';
import ModelScopeProvider from './modelscope';
import MoonshotProvider from './moonshot';
import NebiusProvider from './nebius';
import NovitaProvider from './novita';
import NvidiaProvider from './nvidia';
import OllamaProvider from './ollama';
import OpenAIProvider from './openai';
import OpenRouterProvider from './openrouter';
import PerplexityProvider from './perplexity';
import PPIOProvider from './ppio';
import QiniuProvider from './qiniu';
import QwenProvider from './qwen';
import SambaNovaProvider from './sambanova';
import Search1APIProvider from './search1api';
import SenseNovaProvider from './sensenova';
import SiliconCloudProvider from './siliconcloud';
import SparkProvider from './spark';
import StepfunProvider from './stepfun';
import TaichuProvider from './taichu';
import TencentcloudProvider from './tencentcloud';
import TogetherAIProvider from './togetherai';
import UpstageProvider from './upstage';
import V0Provider from './v0';
import VertexAIProvider from './vertexai';
import VLLMProvider from './vllm';
import VolcengineProvider from './volcengine';
import WenxinProvider from './wenxin';
import XAIProvider from './xai';
import XinferenceProvider from './xinference';
import ZeroOneProvider from './zeroone';
import ZhiPuProvider from './zhipu';

/**
 * @deprecated
 */
export const LOBE_DEFAULT_MODEL_LIST: ChatModelCard[] = [
  OpenAIProvider.chatModels,
  QwenProvider.chatModels,
  ZhiPuProvider.chatModels,
  BedrockProvider.chatModels,
  DeepSeekProvider.chatModels,
  GoogleProvider.chatModels,
  GroqProvider.chatModels,
  GithubProvider.chatModels,
  MinimaxProvider.chatModels,
  MistralProvider.chatModels,
  ModelScopeProvider.chatModels,
  MoonshotProvider.chatModels,
  OllamaProvider.chatModels,
  VLLMProvider.chatModels,
  XinferenceProvider.chatModels,
  OpenRouterProvider.chatModels,
  TogetherAIProvider.chatModels,
  FireworksAIProvider.chatModels,
  PerplexityProvider.chatModels,
  AnthropicProvider.chatModels,
  HuggingFaceProvider.chatModels,
  XAIProvider.chatModels,
  JinaProvider.chatModels,
  SambaNovaProvider.chatModels,
  CohereProvider.chatModels,
  V0Provider.chatModels,
  ZeroOneProvider.chatModels,
  StepfunProvider.chatModels,
  NovitaProvider.chatModels,
  NvidiaProvider.chatModels,
  BaichuanProvider.chatModels,
  TaichuProvider.chatModels,
  CloudflareProvider.chatModels,
  Ai360Provider.chatModels,
  AiHubMixProvider.chatModels,
  SiliconCloudProvider.chatModels,
  GiteeAIProvider.chatModels,
  UpstageProvider.chatModels,
  SparkProvider.chatModels,
  Ai21Provider.chatModels,
  HunyuanProvider.chatModels,
  WenxinProvider.chatModels,
  SenseNovaProvider.chatModels,
  InternLMProvider.chatModels,
  HigressProvider.chatModels,
  PPIOProvider.chatModels,
  Search1APIProvider.chatModels,
  InfiniAIProvider.chatModels,
  QiniuProvider.chatModels,
].flat();

export const DEFAULT_MODEL_PROVIDER_LIST = [
  OpenAIProvider,
  { ...AzureProvider, chatModels: [] },
  AzureAIProvider,
  OllamaProvider,
  VLLMProvider,
  XinferenceProvider,
  AnthropicProvider,
  BedrockProvider,
  GoogleProvider,
  VertexAIProvider,
  DeepSeekProvider,
  MoonshotProvider,
  AiHubMixProvider,
  OpenRouterProvider,
  FalProvider,
  HuggingFaceProvider,
  CloudflareProvider,
  GithubProvider,
  BflProvider,
  NovitaProvider,
  PPIOProvider,
  Ai302Provider,
  NvidiaProvider,
  TogetherAIProvider,
  FireworksAIProvider,
  GroqProvider,
  PerplexityProvider,
  MistralProvider,
  ModelScopeProvider,
  Ai21Provider,
  UpstageProvider,
  XAIProvider,
  JinaProvider,
  SambaNovaProvider,
  CohereProvider,
  V0Provider,
  QwenProvider,
  WenxinProvider,
  TencentcloudProvider,
  HunyuanProvider,
  ZhiPuProvider,
  SiliconCloudProvider,
  ZeroOneProvider,
  SparkProvider,
  SenseNovaProvider,
  StepfunProvider,
  BaichuanProvider,
  VolcengineProvider,
  MinimaxProvider,
  LMStudioProvider,
  InternLMProvider,
  HigressProvider,
  GiteeAIProvider,
  TaichuProvider,
  Ai360Provider,
  Search1APIProvider,
  InfiniAIProvider,
  AkashChatProvider,
  QiniuProvider,
<<<<<<< HEAD
  CometAPIProvider,
=======
  NebiusProvider,
>>>>>>> c15791d8
];

export const filterEnabledModels = (provider: ModelProviderCard) => {
  return provider.chatModels.filter((v) => v.enabled).map((m) => m.id);
};

export const isProviderDisableBrowserRequest = (id: string) => {
  const provider = DEFAULT_MODEL_PROVIDER_LIST.find((v) => v.id === id && v.disableBrowserRequest);
  return !!provider;
};

export { default as Ai21ProviderCard } from './ai21';
export { default as Ai302ProviderCard } from './ai302';
export { default as Ai360ProviderCard } from './ai360';
export { default as AiHubMixProviderCard } from './aihubmix';
export { default as AkashChatProviderCard } from './akashchat';
export { default as AnthropicProviderCard } from './anthropic';
export { default as AzureProviderCard } from './azure';
export { default as AzureAIProviderCard } from './azureai';
export { default as BaichuanProviderCard } from './baichuan';
export { default as BedrockProviderCard } from './bedrock';
export { default as BflProviderCard } from './bfl';
export { default as CloudflareProviderCard } from './cloudflare';
export { default as CohereProviderCard } from './cohere';
export { default as CometAPIProviderCard } from './cometapi';
export { default as DeepSeekProviderCard } from './deepseek';
export { default as FalProviderCard } from './fal';
export { default as FireworksAIProviderCard } from './fireworksai';
export { default as GiteeAIProviderCard } from './giteeai';
export { default as GithubProviderCard } from './github';
export { default as GoogleProviderCard } from './google';
export { default as GroqProviderCard } from './groq';
export { default as HigressProviderCard } from './higress';
export { default as HuggingFaceProviderCard } from './huggingface';
export { default as HunyuanProviderCard } from './hunyuan';
export { default as InfiniAIProviderCard } from './infiniai';
export { default as InternLMProviderCard } from './internlm';
export { default as JinaProviderCard } from './jina';
export { default as LMStudioProviderCard } from './lmstudio';
export { default as LobeHubProviderCard } from './lobehub';
export { default as MinimaxProviderCard } from './minimax';
export { default as MistralProviderCard } from './mistral';
export { default as ModelScopeProviderCard } from './modelscope';
export { default as MoonshotProviderCard } from './moonshot';
export { default as NebiusProviderCard } from './nebius';
export { default as NovitaProviderCard } from './novita';
export { default as NvidiaProviderCard } from './nvidia';
export { default as OllamaProviderCard } from './ollama';
export { default as OpenAIProviderCard } from './openai';
export { default as OpenRouterProviderCard } from './openrouter';
export { default as PerplexityProviderCard } from './perplexity';
export { default as PPIOProviderCard } from './ppio';
export { default as QiniuProviderCard } from './qiniu';
export { default as QwenProviderCard } from './qwen';
export { default as SambaNovaProviderCard } from './sambanova';
export { default as Search1APIProviderCard } from './search1api';
export { default as SenseNovaProviderCard } from './sensenova';
export { default as SiliconCloudProviderCard } from './siliconcloud';
export { default as SparkProviderCard } from './spark';
export { default as StepfunProviderCard } from './stepfun';
export { default as TaichuProviderCard } from './taichu';
export { default as TencentCloudProviderCard } from './tencentcloud';
export { default as TogetherAIProviderCard } from './togetherai';
export { default as UpstageProviderCard } from './upstage';
export { default as V0ProviderCard } from './v0';
export { default as VertexAIProviderCard } from './vertexai';
export { default as VLLMProviderCard } from './vllm';
export { default as VolcengineProviderCard } from './volcengine';
export { default as WenxinProviderCard } from './wenxin';
export { default as XAIProviderCard } from './xai';
export { default as XinferenceProviderCard } from './xinference';
export { default as ZeroOneProviderCard } from './zeroone';
export { default as ZhiPuProviderCard } from './zhipu';<|MERGE_RESOLUTION|>--- conflicted
+++ resolved
@@ -177,11 +177,8 @@
   InfiniAIProvider,
   AkashChatProvider,
   QiniuProvider,
-<<<<<<< HEAD
   CometAPIProvider,
-=======
   NebiusProvider,
->>>>>>> c15791d8
 ];
 
 export const filterEnabledModels = (provider: ModelProviderCard) => {
